--- conflicted
+++ resolved
@@ -75,13 +75,8 @@
     description: Common SLO based on function success rates
     sli:
       events:
-<<<<<<< HEAD
-        error_query: sum by (objective_name, objective_percentile) (rate({{__name__=~\"function_calls(_count)?(_total)?\",objective_percentile=\"{objective_percentile}\",result=\"error\"}}[{{{{.window}}}}]))
-        total_query: sum by (objective_name, objective_percentile) (rate({{__name__=~\"function_calls(_count)?(_total)?\",objective_percentile=\"{objective_percentile}\"}}[{{{{.window}}}}])) >= {min_calls_per_second}
-=======
-        error_query: sum by (objective_name, objective_percentile, service_name) (rate({{__name__=~\"function_calls_count(?:_total)?\",objective_percentile=\"{objective_percentile}\",result=\"error\"}}[{{{{.window}}}}]))
-        total_query: sum by (objective_name, objective_percentile, service_name) (rate({{__name__=~\"function_calls_count(?:_total)?\",objective_percentile=\"{objective_percentile}\"}}[{{{{.window}}}}])) >= {min_calls_per_second}
->>>>>>> e8a6591b
+        error_query: sum by (objective_name, objective_percentile, service_name) (rate({{__name__=~\"function_calls(_count)?(_total)?\",objective_percentile=\"{objective_percentile}\",result=\"error\"}}[{{{{.window}}}}]))
+        total_query: sum by (objective_name, objective_percentile, service_name) (rate({{__name__=~\"function_calls(_count)?(_total)?\",objective_percentile=\"{objective_percentile}\"}}[{{{{.window}}}}])) >= {min_calls_per_second}
     alerting:
       name: High Error Rate SLO - {objective_percentile}%
       labels:
@@ -108,21 +103,12 @@
         error_query: >
           sum by (objective_name, objective_percentile, service_name) (rate(function_calls_duration_count{{objective_percentile=\"{objective_percentile}\"}}[{{{{.window}}}}]))
           -
-<<<<<<< HEAD
-          (sum by (objective_name, objective_percentile) (
+          (sum by (objective_name, objective_percentile, service_name) (
             label_join(rate({{__name__=~\"function_calls_duration(_seconds)?_bucket\", objective_percentile=\"{objective_percentile}\"}}[{{{{.window}}}}]), \"autometrics_check_label_equality\", \"\", \"objective_latency_threshold\")
-=======
-          (sum by (objective_name, objective_percentile, service_name) (
-            label_join(rate(function_calls_duration_bucket{{objective_percentile=\"{objective_percentile}\"}}[{{{{.window}}}}]), \"autometrics_check_label_equality\", \"\", \"objective_latency_threshold\")
->>>>>>> e8a6591b
             and
             label_join(rate({{__name__=~\"function_calls_duration(_seconds)?_bucket\", objective_percentile=\"{objective_percentile}\"}}[{{{{.window}}}}]), \"autometrics_check_label_equality\", \"\", \"le\")
           ))
-<<<<<<< HEAD
-        total_query: sum by (objective_name, objective_percentile) (rate({{__name__=~\"function_calls_duration(_seconds)?_count\", objective_percentile=\"{objective_percentile}\"}}[{{{{.window}}}}])) >= {min_calls_per_second}
-=======
-        total_query: sum by (objective_name, objective_percentile, service_name) (rate(function_calls_duration_count{{objective_percentile=\"{objective_percentile}\"}}[{{{{.window}}}}])) >= {min_calls_per_second}
->>>>>>> e8a6591b
+        total_query: sum by (objective_name, objective_percentile, service_name) (rate({{__name__=~\"function_calls_duration(_seconds)?_count\", objective_percentile=\"{objective_percentile}\"}}[{{{{.window}}}}])) >= {min_calls_per_second}
     alerting:
       name: High Latency SLO - {objective_percentile}%
       labels:
