--- conflicted
+++ resolved
@@ -319,31 +319,19 @@
 }
 
 fn request_rate_query(label_key: &str, label_value: &str) -> String {
-<<<<<<< HEAD
-    format!("sum by (function, module, service_name, commit, version) (rate(function_calls_total{{{label_key}=\"{label_value}\"}}[5m]) {ADD_BUILD_INFO_LABELS})")
-=======
     format!("sum by (function, module, service_name, commit, version) (rate({{__name__=~\"function_calls(_count)?(_total)?\",{label_key}=\"{label_value}\"}}[5m]) {ADD_BUILD_INFO_LABELS})")
->>>>>>> e8a6591b
 }
 
 fn error_ratio_query(label_key: &str, label_value: &str) -> String {
     let request_rate = request_rate_query(label_key, label_value);
-<<<<<<< HEAD
-    format!("(sum by (function, module, service_name, commit, version) (rate(function_calls_total{{{label_key}=\"{label_value}\",result=\"error\"}}[5m]) {ADD_BUILD_INFO_LABELS}))
-=======
     format!("(sum by (function, module, service_name, commit, version) (rate({{__name__=~\"function_calls(_count)?(_total)?\",{label_key}=\"{label_value}\",result=\"error\"}}[5m]) {ADD_BUILD_INFO_LABELS}))
->>>>>>> e8a6591b
 /
 ({request_rate})",)
 }
 
 fn latency_query(label_key: &str, label_value: &str) -> String {
     let latency = format!(
-<<<<<<< HEAD
-        "sum by (le, function, module, service_name, commit, version) (rate(function_calls_duration_seconds_bucket{{{label_key}=\"{label_value}\"}}[5m]) {ADD_BUILD_INFO_LABELS})"
-=======
-        "sum by (le, function, module, service_name, commit, version) (rate(function_calls_duration_bucket{{{label_key}=\"{label_value}\"}}[5m]) {ADD_BUILD_INFO_LABELS})"
->>>>>>> e8a6591b
+        "sum by (le, function, module, service_name, commit, version) (rate({{__name__=~\"function_calls_duration(_seconds)?_bucket\",{label_key}=\"{label_value}\"}}[5m]) {ADD_BUILD_INFO_LABELS})"
     );
     format!(
         "label_replace(histogram_quantile(0.99, {latency}), \"percentile_latency\", \"99\", \"\", \"\")
