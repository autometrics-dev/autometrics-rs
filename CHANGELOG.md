# Changelog

All notable changes to this project will be documented in this file.

The format is based on [Keep a Changelog](https://keepachangelog.com/en/1.0.0/),
and this project adheres to [Semantic Versioning](https://semver.org/spec/v2.0.0.html).

---

## [Unreleased]

### Added

- `ResultLabels` derive macro allows to specify on an enum whether variants should
  always be "ok", or "error" for the success rate metrics of functions using them. (#61)
- Support the official `prometheus-client` crate for producing metrics

### Changed

- Users must configure the metrics library they want to use autometrics with
- Previously, `autometrics` would only produce metrics using a single metrics library if multiple
  feature flags were enabled, using a prioritization order defined internally. Now, enabling
  multiple metrics library feature flags will cause the metrics to be tracked using all of the
  enabled libraries
- `GetLabels` trait (publicly exported but meant for internal use) changed the signature
  of its function to accomodate the new `ResultLabels` macro. This change is not significant
  if you never imported `autometrics::__private` manually (#61)
<<<<<<< HEAD
- When using the `opentelemetry` together with the `prometheus-exporter`, it will no longer
  use the default registry provided by the `prometheus` crate. It will instead use a new registry
- The `prometheus-exporter`'s `encode_global_metrics` feature now returns an error enum
  defined by `autometrics` as opposed to directly returning the `prometheus::Error` type
=======
- Updated `opentelemetry` dependencies to v0.19. This means that users using autometrics
  with `opentelemetry` but not using the `prometheus-exporter` must update the `opentelemetry`
  to use v0.19.
>>>>>>> 4d67922a

### Deprecated
-

### Removed

- `opentelemetry` is no longer used by default
- `GetLabelsForResult` trait (publicly exported but meant for internal use) was removed
  to accomodate the new `ResultLabels` macro. This change is not significant
  if you never imported `autometrics::__private` manually (#61)

### Fixed

- `#[autometrics]` now works on functions that use type inference in their return statement
  (#74, #61)

### Security
-

---

## [0.4.1](https://github.com/autometrics-dev/autometrics-rs/releases/tag/v0.4.1) - 2023-05-05

### Changed

- Overhaul documentation

### Fixed

- Generated latency query needs additional labels to show lines for 95th and 99th percentiles

## [0.4.0](https://github.com/autometrics-dev/autometrics-rs/releases/tag/v0.4.0) - 2023-04-26

### Added

- `build_info` metric tracks software version and commit
- Queries now use `build_info` metric to correlate version info with problems

### Fixed

- Prometheus rules handle when the counter metric name has a `_total` suffix

## [0.3.3](https://github.com/autometrics-dev/autometrics-rs/releases/tag/v0.3.3) - 2023-04-14

### Added

- Alerts have minimum traffic threshold of 1 request / minute

### Fixed

- Latency SLO total query in alerting rules

## [0.3.1](https://github.com/autometrics-dev/autometrics-rs/releases/tag/v0.3.1) - 2023-03-21

### Added

- `custom-objective-latency` and `custom-objective-percentile` feature flags

### Changed

- Use the OpenTelemetry default histogram buckets

### Removed

- Remove the latency objective values for 150, 200, and 350 milliseconds
- `custom-objectives` feature flag

## [0.3.0](https://github.com/autometrics-dev/autometrics-rs/releases/tag/v0.3.0) - 2023-03-14

### Added

- Support defining Service-Level Objectives (SLOs) in code
- CLI to generate Sloth file, which is then used to generate Prometheus alerting rules
- `#[skip_autometrics]` annotation when applying autometrics to an `impl` block
- `ok_if` and `error_if` autometrics parameters

## [0.2.4](https://github.com/autometrics-dev/autometrics-rs/releases/tag/v0.2.4) - 2023-02-08

### Fixed

- Histogram buckets


## [0.2.3](https://github.com/autometrics-dev/autometrics-rs/releases/tag/v0.2.3) - 2023-01-31

### Fixed

- Building of documentation on docs.rs

## [0.2.0](https://github.com/autometrics-dev/autometrics-rs/releases/tag/v0.2.0) - 2023-01-31

### Added

- Support `opentelemetry` and `metrics` crates for tracking metrics
- Support applying autometrics to an `impl` block

### Changed

- Tracking function concurrency is optional

## [0.1.1](https://github.com/autometrics-dev/autometrics-rs/releases/tag/v0.1.1) - 2023-01-27

### Added

- Track concurrent requests
- Add return types as labels
- Separate function call counter
- `caller` label

### Changed

- Use OpenTelemetry metric naming conventions<|MERGE_RESOLUTION|>--- conflicted
+++ resolved
@@ -25,16 +25,13 @@
 - `GetLabels` trait (publicly exported but meant for internal use) changed the signature
   of its function to accomodate the new `ResultLabels` macro. This change is not significant
   if you never imported `autometrics::__private` manually (#61)
-<<<<<<< HEAD
 - When using the `opentelemetry` together with the `prometheus-exporter`, it will no longer
   use the default registry provided by the `prometheus` crate. It will instead use a new registry
 - The `prometheus-exporter`'s `encode_global_metrics` feature now returns an error enum
   defined by `autometrics` as opposed to directly returning the `prometheus::Error` type
-=======
 - Updated `opentelemetry` dependencies to v0.19. This means that users using autometrics
   with `opentelemetry` but not using the `prometheus-exporter` must update the `opentelemetry`
   to use v0.19.
->>>>>>> 4d67922a
 
 ### Deprecated
 -
