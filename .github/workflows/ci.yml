--- conflicted
+++ resolved
@@ -17,14 +17,13 @@
       - uses: dtolnay/rust-toolchain@stable
       - uses: Swatinem/rust-cache@v2
 
-<<<<<<< HEAD
-=======
       # Lint
-      - name: Run Clippy
-        # GitHub hosted runners using the latest stable version of Rust have Clippy pre-installed.
-        run: cargo clippy --all-targets --features=prometheus-exporter,opentelemetry,metrics,prometheus
+      # Note: GitHub hosted runners using the latest stable version of Rust have Clippy pre-installed.
+      - run: cargo clippy --features=metrics,prometheus-exporter
+      - run: cargo clippy --features=prometheus
+      - run: cargo clippy --features=prometheus-client
+      - run: cargo clippy --features=opentelemetry
 
->>>>>>> c5c30b6b
       # Build the packages
       - run: cargo build
       - run: cargo build --features=custom-objective-percentile,custom-objective-latency
