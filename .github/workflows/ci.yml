--- conflicted
+++ resolved
@@ -17,7 +17,13 @@
       - uses: dtolnay/rust-toolchain@stable
       - uses: Swatinem/rust-cache@v2
 
-<<<<<<< HEAD
+      # Lint
+      # Note: GitHub hosted runners using the latest stable version of Rust have Clippy pre-installed.
+      - run: cargo clippy --features=metrics,prometheus-exporter
+      - run: cargo clippy --features=prometheus
+      - run: cargo clippy --features=prometheus-client
+      - run: cargo clippy --features=opentelemetry
+
       # Run the tests with each of the different metrics libraries
       - run: cargo test --features=prometheus-exporter,metrics
       - run: cargo test --features=prometheus-exporter,prometheus --tests
@@ -30,24 +36,6 @@
 
       # Build the crate using the other optional features
       - run: cargo build --features=metrics,custom-objective-percentile,custom-objective-latency
-=======
-      # Lint
-      # Note: GitHub hosted runners using the latest stable version of Rust have Clippy pre-installed.
-      - run: cargo clippy --features=metrics,prometheus-exporter
-      - run: cargo clippy --features=prometheus
-      - run: cargo clippy --features=prometheus-client
-      - run: cargo clippy --features=opentelemetry
-
-      # Build the packages
-      - run: cargo build
-      - run: cargo build --features=custom-objective-percentile,custom-objective-latency
-
-      # Run the tests with each of the different metrics libraries
-      - run: cargo test --features=prometheus-exporter
-      - run: cargo test --no-default-features --features=prometheus-exporter,metrics --tests
-      - run: cargo test --no-default-features --features=prometheus-exporter,prometheus --tests
-      - run: cargo test --no-default-features --features=prometheus-exporter,prometheus-client --tests
->>>>>>> 4d67922a
 
       # Compile the examples
       - run: cargo build --package example-axum
