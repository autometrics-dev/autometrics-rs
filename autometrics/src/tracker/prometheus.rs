--- conflicted
+++ resolved
@@ -103,35 +103,8 @@
     fn finish(self, counter_labels: &CounterLabels, histogram_labels: &HistogramLabels) {
         let duration = self.start.elapsed().as_secs_f64();
 
-<<<<<<< HEAD
         let counter_labels = counter_labels_to_prometheus_vec(counter_labels);
         COUNTER.with_label_values(&counter_labels).inc();
-=======
-        COUNTER
-            .with_label_values(
-                // Put the label values in the same order as the keys in the counter definition
-                &[
-                    counter_labels.function,
-                    counter_labels.module,
-                    counter_labels.service_name,
-                    counter_labels.caller,
-                    match counter_labels.result {
-                        Some(ResultLabel::Ok) => OK_KEY,
-                        Some(ResultLabel::Error) => ERROR_KEY,
-                        None => "",
-                    },
-                    counter_labels.ok.unwrap_or_default(),
-                    counter_labels.error.unwrap_or_default(),
-                    counter_labels.objective_name.unwrap_or_default(),
-                    counter_labels
-                        .objective_percentile
-                        .as_ref()
-                        .map(|p| p.as_str())
-                        .unwrap_or_default(),
-                ],
-            )
-            .inc();
->>>>>>> 1c2eb96b
 
         HISTOGRAM
             .with_label_values(&[
@@ -180,10 +153,11 @@
 }
 
 /// Put the label values in the same order as the keys in the counter definition
-fn counter_labels_to_prometheus_vec(counter_labels: &CounterLabels) -> [&'static str; 8] {
+fn counter_labels_to_prometheus_vec(counter_labels: &CounterLabels) -> [&'static str; 9] {
     [
         counter_labels.function,
         counter_labels.module,
+        counter_labels.service_name,
         counter_labels.caller,
         match counter_labels.result {
             Some(ResultLabel::Ok) => OK_KEY,
