--- conflicted
+++ resolved
@@ -1,11 +1,6 @@
 #![cfg(feature = "prometheus-exporter")]
 
-<<<<<<< HEAD
-use autometrics::{autometrics, encode_global_metrics, global_metrics_exporter};
-=======
-use autometrics::exemplars::tracing::AutometricsExemplarExtractor;
 use autometrics::{autometrics, prometheus_exporter};
->>>>>>> 611d65ec
 use tracing::instrument;
 use tracing_subscriber::prelude::*;
 
@@ -61,7 +56,7 @@
 #[test]
 fn opentelemetry_context() {
     use opentelemetry_api::trace::Tracer;
-    let _ = global_metrics_exporter();
+    prometheus_exporter::init();
 
     #[autometrics]
     fn opentelemetry_context_fn() {}
@@ -69,6 +64,10 @@
     let tracer = opentelemetry_sdk::export::trace::stdout::new_pipeline().install_simple();
     tracer.in_span("my_span", |_cx| opentelemetry_context_fn());
 
-    let metrics = encode_global_metrics().unwrap();
-    println!("{}", metrics);
+    let metrics = prometheus_exporter::encode_to_string().unwrap();
+    assert!(metrics.lines().any(|line| {
+        line.starts_with("function_calls_count_total{")
+            && line.contains(r#"function="opentelemetry_context_fn""#)
+            && (line.contains(r#"trace_id=""#) || line.contains(r#"span_id=""#))
+    }))
 }