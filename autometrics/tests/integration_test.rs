#![cfg(feature = "prometheus-exporter")]
use autometrics::autometrics;

#[test]
fn single_function() {
    let _ = autometrics::global_metrics_exporter();

    #[autometrics]
    fn hello_world() -> &'static str {
        "Hello world!"
    }

    hello_world();
    hello_world();

    let metrics = autometrics::encode_global_metrics().unwrap();
<<<<<<< HEAD
    println!("{}", metrics);
=======
>>>>>>> 4d67922a
    assert!(metrics.lines().any(|line| {
        (line.starts_with("function_calls_count{")
            || line.starts_with("function_calls_count_total{"))
            && line.contains(r#"function="hello_world""#)
            && line.contains(r#"module="integration_test""#)
            && line.ends_with("} 2")
    }));
    assert!(metrics
        .lines()
        .any(|line| line.starts_with("function_calls_duration_bucket{")
            && line.contains(r#"function="hello_world""#)
            && line.contains(r#"module="integration_test""#)
            && line.ends_with("} 2")));
}

#[test]
fn impl_block() {
    let _ = autometrics::global_metrics_exporter();

    struct Foo;

    #[autometrics]
    impl Foo {
        fn test_fn() -> &'static str {
            "Hello world!"
        }

        fn test_method(&self) -> &'static str {
            "Goodnight moon"
        }
    }

    Foo::test_fn();
    Foo.test_method();

    let metrics = autometrics::encode_global_metrics().unwrap();
<<<<<<< HEAD
    println!("{}", metrics);
=======
>>>>>>> 4d67922a
    assert!(metrics.lines().any(|line| {
        (line.starts_with("function_calls_count{")
            || line.starts_with("function_calls_count_total{"))
            && line.contains(r#"function="test_fn""#)
            && line.ends_with("} 1")
    }));
    assert!(metrics
        .lines()
        .any(|line| line.starts_with("function_calls_duration_bucket{")
            && line.contains(r#"function="test_fn""#)
            && line.ends_with("} 1")));

    assert!(metrics.lines().any(|line| {
        (line.starts_with("function_calls_count{")
            || line.starts_with("function_calls_count_total{"))
            && line.contains(r#"function="test_method""#)
            && line.ends_with("} 1")
    }));
    assert!(metrics
        .lines()
        .any(|line| line.starts_with("function_calls_duration_bucket{")
            && line.contains(r#"function="test_method""#)
            && line.ends_with("} 1")));
}

#[test]
fn result() {
    let _ = autometrics::global_metrics_exporter();

    #[autometrics]
    fn result_fn(should_error: bool) -> Result<(), ()> {
        if should_error {
            Err(())
        } else {
            Ok(())
        }
    }

    result_fn(true).ok();
    result_fn(true).ok();
    result_fn(false).ok();

    let metrics = autometrics::encode_global_metrics().unwrap();
<<<<<<< HEAD
    println!("{}", metrics);
=======
>>>>>>> 4d67922a
    assert!(metrics
        .lines()
        .any(|line| (line.starts_with("function_calls_count{")
            || line.starts_with("function_calls_count_total{"))
            && line.contains(r#"function="result_fn""#)
            && line.contains(r#"result="error""#)
            && line.ends_with("} 2")));
    assert!(metrics
        .lines()
        .any(|line| (line.starts_with("function_calls_count{")
            || line.starts_with("function_calls_count_total{"))
            && line.contains(r#"function="result_fn""#)
            && line.contains(r#"result="ok""#)
            && line.ends_with("} 1")));
}

#[test]
fn ok_if() {
    let _ = autometrics::global_metrics_exporter();

    #[autometrics(ok_if = Option::is_some)]
    fn ok_if_fn() -> Option<()> {
        None
    }

    ok_if_fn();

    let metrics = autometrics::encode_global_metrics().unwrap();
    assert!(metrics.lines().any(|line| {
        (line.starts_with("function_calls_count{")
            || line.starts_with("function_calls_count_total{"))
            && line.contains(r#"function="ok_if_fn""#)
            && line.contains(r#"result="error""#)
            && line.ends_with("} 1")
    }));
}

#[test]
fn error_if() {
    let _ = autometrics::global_metrics_exporter();

    #[autometrics(error_if = Option::is_none)]
    fn error_if_fn() -> Option<()> {
        None
    }

    error_if_fn();

    let metrics = autometrics::encode_global_metrics().unwrap();
    assert!(metrics.lines().any(|line| {
        (line.starts_with("function_calls_count{")
            || line.starts_with("function_calls_count_total{"))
            && line.contains(r#"function="error_if_fn""#)
            && line.contains(r#"result="error""#)
            && line.ends_with("} 1")
    }));
}

#[test]
fn caller_label() {
    let _ = autometrics::global_metrics_exporter();

    #[autometrics]
    fn function_1() {
        function_2()
    }

    #[autometrics]
    fn function_2() {}

    function_1();

    let metrics = autometrics::encode_global_metrics().unwrap();
    assert!(metrics.lines().any(|line| {
        (line.starts_with("function_calls_count{")
            || line.starts_with("function_calls_count_total{"))
            && line.contains(r#"caller="function_1""#)
            && line.contains(r#"function="function_2""#)
            && line.ends_with("} 1")
    }));
}

#[test]
fn build_info() {
    let _ = autometrics::global_metrics_exporter();

    #[autometrics]
    fn function_just_to_initialize_build_info() {}

    function_just_to_initialize_build_info();
    function_just_to_initialize_build_info();

    let metrics = autometrics::encode_global_metrics().unwrap();
    assert!(metrics.lines().any(|line| line.starts_with("build_info{")
        && line.contains(r#"branch="""#)
        && line.contains(r#"commit="""#)
        && line.contains(&format!("version=\"{}\"", env!("CARGO_PKG_VERSION")))
        && line.ends_with("} 1")));
}<|MERGE_RESOLUTION|>--- conflicted
+++ resolved
@@ -14,10 +14,6 @@
     hello_world();
 
     let metrics = autometrics::encode_global_metrics().unwrap();
-<<<<<<< HEAD
-    println!("{}", metrics);
-=======
->>>>>>> 4d67922a
     assert!(metrics.lines().any(|line| {
         (line.starts_with("function_calls_count{")
             || line.starts_with("function_calls_count_total{"))
@@ -54,10 +50,6 @@
     Foo.test_method();
 
     let metrics = autometrics::encode_global_metrics().unwrap();
-<<<<<<< HEAD
-    println!("{}", metrics);
-=======
->>>>>>> 4d67922a
     assert!(metrics.lines().any(|line| {
         (line.starts_with("function_calls_count{")
             || line.starts_with("function_calls_count_total{"))
@@ -101,10 +93,6 @@
     result_fn(false).ok();
 
     let metrics = autometrics::encode_global_metrics().unwrap();
-<<<<<<< HEAD
-    println!("{}", metrics);
-=======
->>>>>>> 4d67922a
     assert!(metrics
         .lines()
         .any(|line| (line.starts_with("function_calls_count{")
