[package]
name = "autometrics"
version = { workspace = true }
edition = { workspace = true }
authors = { workspace = true }
description = { workspace = true }
documentation = { workspace = true }
repository = { workspace = true }
homepage = { workspace = true }
license = { workspace = true }
keywords = { workspace = true }
categories = { workspace = true }
readme = "README.md"

[features]
metrics = ["dep:metrics"]
opentelemetry = ["opentelemetry_api"]
prometheus = ["dep:prometheus"]
prometheus-client = ["dep:prometheus-client"]
prometheus-exporter = [
  "metrics-exporter-prometheus",
  "opentelemetry-prometheus",
  "opentelemetry_sdk",
  "dep:prometheus",
  "thiserror"
]
custom-objective-percentile = []
custom-objective-latency = []

[dependencies]
autometrics-macros = { workspace = true }
spez = "0.1.2"
once_cell = "1.17"

# Used for opentelemetry feature
opentelemetry_api = { version = "0.19.0", default-features = false, features = ["metrics"], optional = true }

# Use for metrics feature
metrics = { version = "0.21", default-features = false, optional = true }

# Used for prometheus-exporter feature
metrics-exporter-prometheus = { version = "0.12", default-features = false, optional = true }
<<<<<<< HEAD
opentelemetry-prometheus = { version = "0.11", optional = true }
opentelemetry_sdk = { version = "0.18", default-features = false, features = ["metrics"], optional = true }
=======
opentelemetry-prometheus = { version = "0.12.0", optional = true }
opentelemetry_sdk = { version = "0.19", default-features = false, features = ["metrics"], optional = true }
>>>>>>> 4d67922a
prometheus = { version = "0.13", default-features = false, optional = true }
thiserror = { version = "1", optional = true }

# Used for prometheus-client feature
prometheus-client = { version = "0.21.1", optional = true }

[dev-dependencies]
axum = { version = "0.6", features = ["tokio"] }
http = "0.2"
tokio = { version = "1", features = ["full"] }
trybuild = "1.0"
vergen = { version = "8.1", features = ["git", "gitcl"] }

[package.metadata.docs.rs]
all-features = true
rustdoc-args = ["--cfg", "docsrs"]<|MERGE_RESOLUTION|>--- conflicted
+++ resolved
@@ -40,13 +40,8 @@
 
 # Used for prometheus-exporter feature
 metrics-exporter-prometheus = { version = "0.12", default-features = false, optional = true }
-<<<<<<< HEAD
-opentelemetry-prometheus = { version = "0.11", optional = true }
-opentelemetry_sdk = { version = "0.18", default-features = false, features = ["metrics"], optional = true }
-=======
 opentelemetry-prometheus = { version = "0.12.0", optional = true }
 opentelemetry_sdk = { version = "0.19", default-features = false, features = ["metrics"], optional = true }
->>>>>>> 4d67922a
 prometheus = { version = "0.13", default-features = false, optional = true }
 thiserror = { version = "1", optional = true }
 
