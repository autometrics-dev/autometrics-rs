--- conflicted
+++ resolved
@@ -40,14 +40,8 @@
 
 # Used for prometheus-exporter feature
 metrics-exporter-prometheus = { version = "0.12", default-features = false, optional = true }
-<<<<<<< HEAD
-opentelemetry-prometheus = { version = "0.11", optional = true }
-opentelemetry_sdk = { version = "0.18", default-features = false, features = ["metrics"], optional = true }
-=======
-once_cell = { version = "1.17", optional = true }
 opentelemetry-prometheus = { version = "0.12.0", optional = true }
 opentelemetry_sdk = { version = "0.19", default-features = false, features = ["metrics"], optional = true }
->>>>>>> c5c30b6b
 prometheus = { version = "0.13", default-features = false, optional = true }
 
 # Used for prometheus-client feature
